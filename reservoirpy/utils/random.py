# Author: Nathan Trouvain at 06/07/2021 <nathan.trouvain@inria.fr>
# Licence: MIT License
# Copyright: Xavier Hinaut (2018) <xavier.hinaut@inria.fr>
from typing import Union

import numpy as np
from numpy.random import MT19937, Generator, RandomState, default_rng

__SEED = None
__global_rg = default_rng()


def set_seed(seed):
    """Set random state seed globally.

    Parameters
    ----------
        seed : int
    """
    global __SEED
    global __global_rg
    if type(seed) is int:
        __SEED = seed
        __global_rg = default_rng(__SEED)
        np.random.seed(__SEED)
    else:
        raise TypeError(f"Random seed must be an integer, not {type(seed)}")


def rand_generator(seed: Union[int, Generator, RandomState] = None) -> Generator:
    if seed is None:
        return __global_rg
    # provided to support legacy RandomState generator
    # of Numpy. It is not the best thing to do however
    # and recommend the user to keep using integer seeds
    # and proper Numpy Generator API.
    if isinstance(seed, RandomState):
        mt19937 = MT19937()
        mt19937.state = seed.get_state()
        return Generator(mt19937)

    if isinstance(seed, Generator):
        return seed
    else:
        return default_rng(seed)

<<<<<<< HEAD
import pdb
def noise(dist="normal", shape=1, gain=1.0, seed=None, **kwargs):
=======

def noise(rng, dist="normal", shape=1, gain=1.0, **kwargs):
    """Generate noise from a given distribution, and apply a gain factor.

    Parameters
    ----------
        rng : numpy.random.Generator
            A random number generator.
        dist : str, default to 'normal'
            A random variable distribution.
        shape : int or tuple of ints, default to 1
            Shape of the noise vector.
        gain : float, default to 1.0
            Gain factor applied to noise.
        **kwargs
            Any other parameters of the noise distribution.

    Returns
    -------
        np.ndarray
            A noise vector.

    Note
    ----
        If `gain` is 0, then noise vector is null.
    """
>>>>>>> 4a382410
    if abs(gain) > 0.0:
        return gain * getattr(rng, dist)(**kwargs, size=shape)
    else:
        return np.zeros(shape)<|MERGE_RESOLUTION|>--- conflicted
+++ resolved
@@ -44,11 +44,6 @@
     else:
         return default_rng(seed)
 
-<<<<<<< HEAD
-import pdb
-def noise(dist="normal", shape=1, gain=1.0, seed=None, **kwargs):
-=======
-
 def noise(rng, dist="normal", shape=1, gain=1.0, **kwargs):
     """Generate noise from a given distribution, and apply a gain factor.
 
@@ -74,7 +69,6 @@
     ----
         If `gain` is 0, then noise vector is null.
     """
->>>>>>> 4a382410
     if abs(gain) > 0.0:
         return gain * getattr(rng, dist)(**kwargs, size=shape)
     else:
