--- conflicted
+++ resolved
@@ -140,21 +140,15 @@
     ```bash
     python minimalESN_MackeyGlass.py
     ```
-
-<<<<<<< HEAD
+  
 ## Examples and tutorials 🎓
 
 [Go to the tutorial folder](./tutorials/) for tutorials in Jupyter Notebooks.
 
 [Go to the examples folder](./examples/) for examples and papers with codes, also in Jupyter Notebooks.
 
-
-## Preprint with tutorials
-Tutorial on ReservoirPy can be found in this [preprint (Trouvain et al. 2020)](https://hal.inria.fr/hal-02595026).
-=======
 ## Paper with tutorials
 Tutorial on ReservoirPy can be found in this [Paper (Trouvain et al. 2020)](https://hal.inria.fr/hal-02595026).
->>>>>>> 54d97b44
 
 ## Explore Hyper-Parameters with Hyperopt
 A quick tutorial on how to explore hyperparameters with ReservoirPy and Hyperopt can be found in this [paper (Trouvain et al. 2020)](https://hal.inria.fr/hal-02595026).
